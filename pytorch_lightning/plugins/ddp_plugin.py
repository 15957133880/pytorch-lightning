from typing import List, Dict, Any

from torch.optim import Optimizer

from pytorch_lightning.core.lightning import LightningModule
from pytorch_lightning.overrides.data_parallel import LightningDistributedDataParallel


class DDPPlugin(object):
    """
    Plugin to link a custom ddp implementation to any arbitrary accelerator.

    This plugin forwards all constructor arguments to `LightningDistributedDataParallel`,
    which in turn forwards all args to `DistributedDataParallel`.

    Example::

        class MyDDP(DDPPlugin):

            def configure_ddp(self, model, device_ids):
                model = MyDDPWrapper(model, device_ids)
                return model

        my_ddp = MyDDP()
        trainer = Trainer(accelerator='ddp_x', plugins=[my_ddp])
    """

    def __init__(self, **kwargs):
        self._ddp_kwargs: Dict[str, Any] = kwargs

    def configure_ddp(
            self, model: LightningModule, device_ids: List[int]
    ) -> LightningDistributedDataParallel:
        """
        Pass through all customizations from constructor to `LightningDistributedDataParallel`.
        Override to define a custom DDP implementation.

        .. note:: Only requirement is that your DDP implementation subclasses LightningDistributedDataParallel


        The default implementation is::

            def configure_ddp(self, model, device_ids):
                model = LightningDistributedDataParallel(
                    model, device_ids=device_ids, find_unused_parameters=True
                )
                return model

        Args:
            model: the lightningModule
            device_ids: the list of devices available

        Returns:
            the model wrapped in LightningDistributedDataParallel

        """
        # if unset, default `find_unused_parameters` `True`
        self._ddp_kwargs["find_unused_parameters"] = self._ddp_kwargs.get(
            "find_unused_parameters", True
        )
        model = LightningDistributedDataParallel(
            model,
            device_ids=device_ids,
            **self._ddp_kwargs,
        )
        return model

<<<<<<< HEAD
    def sync_backward(self, model: LightningModule):
        """
            Override with additional logic to run at the end of the backwards pass. This can be used to clear handles
            and force synchronization before the optimizer step.
        """
        pass

    def sync_optim_state(self, model: LightningModule):
        """
            Override with additional logic to modify optimizer state before saving.
        """
        pass

    def rank_should_save_optim_state(self, rank):
        """
            Override to modify behaviour when saving the optimizer state. By default we save on any rank and
            allow the checkpoint logic to handle rank specific logic.
        Args:
            rank: rank of the process.

        Returns:
            True if safe to save state, else False.
        """
        return True

    def input_to_device(self, args: Any, model: LightningModule):
        return args  # No move required, handled by DistributedDataParallel
=======
    def optimizer_state(self, optimizer: Optimizer) -> dict:
        return optimizer.state_dict()
>>>>>>> 369d8c79
<|MERGE_RESOLUTION|>--- conflicted
+++ resolved
@@ -65,7 +65,6 @@
         )
         return model
 
-<<<<<<< HEAD
     def sync_backward(self, model: LightningModule):
         """
             Override with additional logic to run at the end of the backwards pass. This can be used to clear handles
@@ -73,27 +72,5 @@
         """
         pass
 
-    def sync_optim_state(self, model: LightningModule):
-        """
-            Override with additional logic to modify optimizer state before saving.
-        """
-        pass
-
-    def rank_should_save_optim_state(self, rank):
-        """
-            Override to modify behaviour when saving the optimizer state. By default we save on any rank and
-            allow the checkpoint logic to handle rank specific logic.
-        Args:
-            rank: rank of the process.
-
-        Returns:
-            True if safe to save state, else False.
-        """
-        return True
-
-    def input_to_device(self, args: Any, model: LightningModule):
-        return args  # No move required, handled by DistributedDataParallel
-=======
     def optimizer_state(self, optimizer: Optimizer) -> dict:
-        return optimizer.state_dict()
->>>>>>> 369d8c79
+        return optimizer.state_dict()